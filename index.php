--- conflicted
+++ resolved
@@ -4,7 +4,7 @@
 * ownCloud
 *
 * @author Frank Karlitschek
-* @copyright 2012 Frank Karlitschek frank@owncloud.org
+* @copyright 2010 Frank Karlitschek karlitschek@kde.org
 *
 * This library is free software; you can redistribute it and/or
 * modify it under the terms of the GNU AFFERO GENERAL PUBLIC LICENSE
@@ -25,104 +25,4 @@
 
 require_once('lib/base.php');
 
-<<<<<<< HEAD
-// Setup required :
-$not_installed = !OC_Config::getValue('installed', false);
-if($not_installed) {
-	// Check for autosetup:
-	$autosetup_file = OC::$SERVERROOT."/config/autoconfig.php";
-	if( file_exists( $autosetup_file )){
-		OC_Log::write('core','Autoconfig file found, setting up owncloud...',OC_Log::INFO);
-		include( $autosetup_file );
-		$_POST['install'] = 'true';
-		$_POST = array_merge ($_POST, $AUTOCONFIG);
-	        unlink($autosetup_file);
-	}
-	OC_Util::addScript('setup');
-	require_once('setup.php');
-	exit();
-}
-
-// Handle WebDAV
-if($_SERVER['REQUEST_METHOD']=='PROPFIND'){
-	header('location: '.OC_Helper::linkToRemote('webdav'));
-	exit();
-}
-elseif(!OC_User::isLoggedIn() && substr(OC::$REQUESTEDFILE,-3) == 'css'){
-	OC_App::loadApps();
-	OC::loadfile();
-}
-// Someone is logged in :
-elseif(OC_User::isLoggedIn()) {
-	OC_App::loadApps();
-	if(isset($_GET["logout"]) and ($_GET["logout"])) {
-		OC_User::logout();
-		header("Location: ".OC::$WEBROOT.'/');
-		exit();
-	}else{
-		if(is_null(OC::$REQUESTEDFILE)){
-			OC::loadapp();
-		}else{
-			OC::loadfile();
-		}
-	}
-
-// For all others cases, we display the guest page :
-} else {
-	OC_App::loadApps();
-	$error = false;
-	// remember was checked after last login
-	if(isset($_COOKIE["oc_remember_login"]) && isset($_COOKIE["oc_token"]) && isset($_COOKIE["oc_username"]) && $_COOKIE["oc_remember_login"]) {
-		if(defined("DEBUG") && DEBUG) {
-			OC_Log::write('core','Trying to login from cookie',OC_Log::DEBUG);
-		}
-		// confirm credentials in cookie
-		if(isset($_COOKIE['oc_token']) && OC_User::userExists($_COOKIE['oc_username']) &&
-		OC_Preferences::getValue($_COOKIE['oc_username'], "login", "token") === $_COOKIE['oc_token']) {
-			OC_User::setUserId($_COOKIE['oc_username']);
-			OC_Util::redirectToDefaultPage();
-		}
-		else {
-			OC_User::unsetMagicInCookie();
-		}
-
-	// Someone wants to log in :
-	} elseif(isset($_POST["user"]) and isset($_POST['password']) and isset($_SESSION['sectoken']) and isset($_POST['sectoken']) and ($_SESSION['sectoken']==$_POST['sectoken']) ) {
-		if(OC_User::login($_POST["user"], $_POST["password"])) {
-			if(!empty($_POST["remember_login"])){
-				if(defined("DEBUG") && DEBUG) {
-					OC_Log::write('core','Setting remember login to cookie',OC_Log::DEBUG);
-				}
-				$token = md5($_POST["user"].time().$_POST['password']);
-				OC_Preferences::setValue($_POST['user'], 'login', 'token', $token);
-				OC_User::setMagicInCookie($_POST["user"], $token);
-			}
-			else {
-				OC_User::unsetMagicInCookie();
-			}
-			OC_Util::redirectToDefaultPage();
-		} else {
-			$error = true;
-		}
-	
-	// The user is already authenticated using Apaches AuthType Basic... very usable in combination with LDAP
-	} elseif(isset($_SERVER["PHP_AUTH_USER"]) && isset($_SERVER["PHP_AUTH_PW"])){
-		if (OC_User::login($_SERVER["PHP_AUTH_USER"],$_SERVER["PHP_AUTH_PW"]))	{
-			//OC_Log::write('core',"Logged in with HTTP Authentication",OC_Log::DEBUG);
-			OC_User::unsetMagicInCookie();
-			$_REQUEST['redirect_url'] = (isset($_SERVER['REQUEST_URI'])?$_SERVER['REQUEST_URI']:'');
-			OC_Util::redirectToDefaultPage();
-		}else{
-			$error = true;
-		}
-	}
-	if(!array_key_exists('sectoken', $_SESSION) || (array_key_exists('sectoken', $_SESSION) && is_null(OC::$REQUESTEDFILE)) || substr(OC::$REQUESTEDFILE, -3) == 'php'){
-		$sectoken=rand(1000000,9999999);
-		$_SESSION['sectoken']=$sectoken;
-		$redirect_url = (isset($_REQUEST['redirect_url'])) ? OC_Util::sanitizeHTML($_REQUEST['redirect_url']) : $_SERVER['REQUEST_URI'];
-		OC_Template::printGuestPage('', 'login', array('error' => $error, 'sectoken' => $sectoken, 'redirect' => $redirect_url));
-	}
-}
-=======
-OC::handleRequest();
->>>>>>> 46d6fd15
+OC::handleRequest();