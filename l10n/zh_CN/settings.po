# SOME DESCRIPTIVE TITLE.
# Copyright (C) YEAR THE PACKAGE'S COPYRIGHT HOLDER
# This file is distributed under the same license as the PACKAGE package.
# 
# Translators:
<<<<<<< HEAD
=======
# Phoenix Nemo <>, 2012.
>>>>>>> 46d6fd15
#   <rainofchaos@gmail.com>, 2012.
#   <wengxt@gmail.com>, 2011, 2012.
msgid ""
msgstr ""
"Project-Id-Version: ownCloud\n"
"Report-Msgid-Bugs-To: http://bugs.owncloud.org/\n"
<<<<<<< HEAD
"POT-Creation-Date: 2012-06-06 00:12+0200\n"
"PO-Revision-Date: 2012-06-05 22:15+0000\n"
"Last-Translator: icewind <icewind1991@gmail.com>\n"
"Language-Team: Chinese (China) (http://www.transifex.net/projects/p/owncloud/language/zh_CN/)\n"
=======
"POT-Creation-Date: 2012-08-19 02:02+0200\n"
"PO-Revision-Date: 2012-08-18 05:49+0000\n"
"Last-Translator: leonfeng <rainofchaos@gmail.com>\n"
"Language-Team: Chinese (China) (http://www.transifex.com/projects/p/owncloud/language/zh_CN/)\n"
>>>>>>> 46d6fd15
"MIME-Version: 1.0\n"
"Content-Type: text/plain; charset=UTF-8\n"
"Content-Transfer-Encoding: 8bit\n"
"Language: zh_CN\n"
"Plural-Forms: nplurals=1; plural=0\n"

#: ajax/apps/ocs.php:23
msgid "Unable to load list from App Store"
msgstr "无法从应用商店载入列表"

#: ajax/lostpassword.php:14
msgid "Email saved"
<<<<<<< HEAD
msgstr ""

#: ajax/lostpassword.php:16
msgid "Invalid email"
msgstr ""
=======
msgstr "电子邮件已保存"

#: ajax/lostpassword.php:16
msgid "Invalid email"
msgstr "无效的电子邮件"
>>>>>>> 46d6fd15

#: ajax/openid.php:16
msgid "OpenID Changed"
msgstr "OpenID 已修改"

<<<<<<< HEAD
#: ajax/openid.php:17 ajax/setlanguage.php:19 ajax/setlanguage.php:22
msgid "Invalid request"
msgstr "非法请求"

#: ajax/setlanguage.php:17
msgid "Language changed"
msgstr "语言已修改"

#: js/apps.js:31 js/apps.js:67
msgid "Disable"
msgstr ""

#: js/apps.js:31 js/apps.js:54
msgid "Enable"
msgstr ""

#: js/personal.js:69
msgid "Saving..."
msgstr ""

#: personal.php:40 personal.php:41
msgid "__language_name__"
msgstr "简体中文"

#: templates/admin.php:13
msgid "Log"
msgstr "日志"
=======
#: ajax/openid.php:18 ajax/setlanguage.php:20 ajax/setlanguage.php:23
msgid "Invalid request"
msgstr "非法请求"

#: ajax/removeuser.php:13 ajax/setquota.php:18 ajax/togglegroups.php:18
msgid "Authentication error"
msgstr "认证错误"

#: ajax/setlanguage.php:18
msgid "Language changed"
msgstr "语言已修改"

#: js/apps.js:18
msgid "Error"
msgstr "错误"

#: js/apps.js:39 js/apps.js:73
msgid "Disable"
msgstr "禁用"

#: js/apps.js:39 js/apps.js:62
msgid "Enable"
msgstr "启用"

#: js/personal.js:69
msgid "Saving..."
msgstr "正在保存"

#: personal.php:46 personal.php:47
msgid "__language_name__"
msgstr "简体中文"

#: templates/admin.php:14
msgid "Security Warning"
msgstr "安全警告"

#: templates/admin.php:29
msgid "Cron"
msgstr "计划任务"

#: templates/admin.php:31
msgid "execute one task with each page loaded"
msgstr "为每个装入的页面执行任务"

#: templates/admin.php:33
msgid "cron.php is registered at a webcron service"
msgstr ""
>>>>>>> 46d6fd15

#: templates/admin.php:35
msgid "use systems cron service"
msgstr "实现系统 cron 服务"

#: templates/admin.php:39
msgid "Log"
msgstr "日志"

#: templates/admin.php:67
msgid "More"
msgstr "更多"

#: templates/apps.php:10
msgid "Add your App"
msgstr "添加应用"

#: templates/apps.php:26
msgid "Select an App"
msgstr "选择一个应用"

<<<<<<< HEAD
#: templates/apps.php:25
msgid "See application page at apps.owncloud.com"
msgstr ""

#: templates/apps.php:26
msgid "-licensed"
msgstr "-许可证"

#: templates/apps.php:26
=======
#: templates/apps.php:29
msgid "See application page at apps.owncloud.com"
msgstr "查看在 app.owncloud.com 的应用程序页面"

#: templates/apps.php:30
msgid "-licensed"
msgstr "-许可证"

#: templates/apps.php:30
>>>>>>> 46d6fd15
msgid "by"
msgstr "由"

#: templates/help.php:8
msgid "Documentation"
msgstr "文档"

#: templates/help.php:9
msgid "Managing Big Files"
msgstr "管理大文件"

#: templates/help.php:10
msgid "Ask a question"
msgstr "提问"

#: templates/help.php:22
msgid "Problems connecting to help database."
msgstr "连接帮助数据库错误 "

#: templates/help.php:23
msgid "Go there manually."
msgstr "手动访问"

#: templates/help.php:31
msgid "Answer"
msgstr "回答"

#: templates/personal.php:8
msgid "You use"
msgstr "您使用了"

#: templates/personal.php:8
msgid "of the available"
msgstr "的空间，总容量为"

#: templates/personal.php:12
msgid "Desktop and Mobile Syncing Clients"
msgstr "桌面和移动设备同步程序"

#: templates/personal.php:13
msgid "Download"
msgstr "下载"

#: templates/personal.php:19
msgid "Your password got changed"
msgstr "密码已修改"

#: templates/personal.php:20
msgid "Unable to change your password"
msgstr "无法修改密码"

#: templates/personal.php:21
msgid "Current password"
msgstr "当前密码"

#: templates/personal.php:22
msgid "New password"
msgstr "新密码"

#: templates/personal.php:23
msgid "show"
msgstr "显示"

#: templates/personal.php:24
msgid "Change password"
msgstr "修改密码"

#: templates/personal.php:30
msgid "Email"
msgstr "电子邮件"

#: templates/personal.php:31
msgid "Your email address"
msgstr "您的电子邮件"

#: templates/personal.php:32
msgid "Fill in an email address to enable password recovery"
msgstr "填写电子邮件地址以启用密码恢复"

#: templates/personal.php:38 templates/personal.php:39
msgid "Language"
msgstr "语言"

#: templates/personal.php:44
msgid "Help translate"
msgstr "帮助翻译"

#: templates/personal.php:51
msgid "use this address to connect to your ownCloud in your file manager"
msgstr "在文件管理器中使用这个地址来连接到您的 ownCloud"

#: templates/users.php:21 templates/users.php:76
msgid "Name"
msgstr "名称"

#: templates/users.php:23 templates/users.php:77
msgid "Password"
msgstr "密码"

#: templates/users.php:26 templates/users.php:78 templates/users.php:98
msgid "Groups"
msgstr "组"

#: templates/users.php:32
msgid "Create"
msgstr "创建"

#: templates/users.php:35
msgid "Default Quota"
msgstr "默认配额"

#: templates/users.php:55 templates/users.php:138
msgid "Other"
msgstr "其它"
<<<<<<< HEAD
=======

#: templates/users.php:80 templates/users.php:112
msgid "Group Admin"
msgstr "组管理"
>>>>>>> 46d6fd15

#: templates/users.php:82
msgid "Quota"
msgstr "配额"

#: templates/users.php:146
msgid "Delete"
msgstr "删除"<|MERGE_RESOLUTION|>--- conflicted
+++ resolved
@@ -3,27 +3,17 @@
 # This file is distributed under the same license as the PACKAGE package.
 # 
 # Translators:
-<<<<<<< HEAD
-=======
 # Phoenix Nemo <>, 2012.
->>>>>>> 46d6fd15
 #   <rainofchaos@gmail.com>, 2012.
 #   <wengxt@gmail.com>, 2011, 2012.
 msgid ""
 msgstr ""
 "Project-Id-Version: ownCloud\n"
 "Report-Msgid-Bugs-To: http://bugs.owncloud.org/\n"
-<<<<<<< HEAD
-"POT-Creation-Date: 2012-06-06 00:12+0200\n"
-"PO-Revision-Date: 2012-06-05 22:15+0000\n"
-"Last-Translator: icewind <icewind1991@gmail.com>\n"
-"Language-Team: Chinese (China) (http://www.transifex.net/projects/p/owncloud/language/zh_CN/)\n"
-=======
 "POT-Creation-Date: 2012-08-19 02:02+0200\n"
 "PO-Revision-Date: 2012-08-18 05:49+0000\n"
 "Last-Translator: leonfeng <rainofchaos@gmail.com>\n"
 "Language-Team: Chinese (China) (http://www.transifex.com/projects/p/owncloud/language/zh_CN/)\n"
->>>>>>> 46d6fd15
 "MIME-Version: 1.0\n"
 "Content-Type: text/plain; charset=UTF-8\n"
 "Content-Transfer-Encoding: 8bit\n"
@@ -36,53 +26,16 @@
 
 #: ajax/lostpassword.php:14
 msgid "Email saved"
-<<<<<<< HEAD
-msgstr ""
-
-#: ajax/lostpassword.php:16
-msgid "Invalid email"
-msgstr ""
-=======
 msgstr "电子邮件已保存"
 
 #: ajax/lostpassword.php:16
 msgid "Invalid email"
 msgstr "无效的电子邮件"
->>>>>>> 46d6fd15
 
 #: ajax/openid.php:16
 msgid "OpenID Changed"
 msgstr "OpenID 已修改"
 
-<<<<<<< HEAD
-#: ajax/openid.php:17 ajax/setlanguage.php:19 ajax/setlanguage.php:22
-msgid "Invalid request"
-msgstr "非法请求"
-
-#: ajax/setlanguage.php:17
-msgid "Language changed"
-msgstr "语言已修改"
-
-#: js/apps.js:31 js/apps.js:67
-msgid "Disable"
-msgstr ""
-
-#: js/apps.js:31 js/apps.js:54
-msgid "Enable"
-msgstr ""
-
-#: js/personal.js:69
-msgid "Saving..."
-msgstr ""
-
-#: personal.php:40 personal.php:41
-msgid "__language_name__"
-msgstr "简体中文"
-
-#: templates/admin.php:13
-msgid "Log"
-msgstr "日志"
-=======
 #: ajax/openid.php:18 ajax/setlanguage.php:20 ajax/setlanguage.php:23
 msgid "Invalid request"
 msgstr "非法请求"
@@ -130,7 +83,6 @@
 #: templates/admin.php:33
 msgid "cron.php is registered at a webcron service"
 msgstr ""
->>>>>>> 46d6fd15
 
 #: templates/admin.php:35
 msgid "use systems cron service"
@@ -152,17 +104,6 @@
 msgid "Select an App"
 msgstr "选择一个应用"
 
-<<<<<<< HEAD
-#: templates/apps.php:25
-msgid "See application page at apps.owncloud.com"
-msgstr ""
-
-#: templates/apps.php:26
-msgid "-licensed"
-msgstr "-许可证"
-
-#: templates/apps.php:26
-=======
 #: templates/apps.php:29
 msgid "See application page at apps.owncloud.com"
 msgstr "查看在 app.owncloud.com 的应用程序页面"
@@ -172,7 +113,6 @@
 msgstr "-许可证"
 
 #: templates/apps.php:30
->>>>>>> 46d6fd15
 msgid "by"
 msgstr "由"
 
@@ -287,13 +227,10 @@
 #: templates/users.php:55 templates/users.php:138
 msgid "Other"
 msgstr "其它"
-<<<<<<< HEAD
-=======
 
 #: templates/users.php:80 templates/users.php:112
 msgid "Group Admin"
 msgstr "组管理"
->>>>>>> 46d6fd15
 
 #: templates/users.php:82
 msgid "Quota"
