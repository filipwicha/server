--- conflicted
+++ resolved
@@ -3,27 +3,17 @@
 # This file is distributed under the same license as the PACKAGE package.
 # 
 # Translators:
-<<<<<<< HEAD
-=======
 # Phoenix Nemo <>, 2012.
->>>>>>> 46d6fd15
 #   <rainofchaos@gmail.com>, 2012.
 #   <wengxt@gmail.com>, 2011, 2012.
 msgid ""
 msgstr ""
 "Project-Id-Version: ownCloud\n"
 "Report-Msgid-Bugs-To: http://bugs.owncloud.org/\n"
-<<<<<<< HEAD
-"POT-Creation-Date: 2012-06-06 00:12+0200\n"
-"PO-Revision-Date: 2012-06-05 22:14+0000\n"
-"Last-Translator: icewind <icewind1991@gmail.com>\n"
-"Language-Team: Chinese (China) (http://www.transifex.net/projects/p/owncloud/language/zh_CN/)\n"
-=======
 "POT-Creation-Date: 2012-08-24 02:02+0200\n"
 "PO-Revision-Date: 2012-08-24 00:02+0000\n"
 "Last-Translator: I Robot <thomas.mueller@tmit.eu>\n"
 "Language-Team: Chinese (China) (http://www.transifex.com/projects/p/owncloud/language/zh_CN/)\n"
->>>>>>> 46d6fd15
 "MIME-Version: 1.0\n"
 "Content-Type: text/plain; charset=UTF-8\n"
 "Content-Transfer-Encoding: 8bit\n"
@@ -40,15 +30,9 @@
 msgid "id is not set."
 msgstr "没有设置 id。"
 
-<<<<<<< HEAD
-#: ajax/addproperty.php:62
-msgid "Trying to add duplicate property: "
-msgstr "试图添加重复属性： "
-=======
 #: ajax/addressbook/update.php:24
 msgid "Cannot update addressbook with an empty name."
 msgstr "无法使用一个空名称更新地址簿"
->>>>>>> 46d6fd15
 
 #: ajax/addressbook/update.php:28
 msgid "Error updating addressbook."
@@ -118,15 +102,9 @@
 msgid "Error parsing VCard for ID: \""
 msgstr "无法解析如下ID的 VCard：“"
 
-<<<<<<< HEAD
-#: ajax/createaddressbook.php:18
-msgid "Cannot add addressbook with an empty name."
-msgstr "无法无姓名的地址簿。"
-=======
 #: ajax/contact/saveproperty.php:42
 msgid "checksum is not set."
 msgstr "未设置校验值。"
->>>>>>> 46d6fd15
 
 #: ajax/contact/saveproperty.php:62
 msgid "Information about vCard is incorrect. Please reload the page: "
@@ -136,36 +114,11 @@
 msgid "Something went FUBAR. "
 msgstr "有一些信息无法被处理。"
 
-<<<<<<< HEAD
-#: ajax/currentphoto.php:34 ajax/oc_photo.php:37 ajax/uploadphoto.php:41
-=======
 #: ajax/currentphoto.php:30 ajax/oc_photo.php:28 ajax/uploadphoto.php:36
->>>>>>> 46d6fd15
 #: ajax/uploadphoto.php:68
 msgid "No contact ID was submitted."
 msgstr "未提交联系人 ID。"
 
-<<<<<<< HEAD
-#: ajax/currentphoto.php:40
-msgid "Error reading contact photo."
-msgstr "读取联系人照片错误。"
-
-#: ajax/currentphoto.php:52
-msgid "Error saving temporary file."
-msgstr "保存临时文件错误。"
-
-#: ajax/currentphoto.php:55
-msgid "The loading photo is not valid."
-msgstr "装入的照片不正确。"
-
-#: ajax/deletecard.php:37 ajax/saveproperty.php:58
-msgid "id is not set."
-msgstr "没有设置 id。"
-
-#: ajax/deleteproperty.php:36
-msgid "Information about vCard is incorrect. Please reload the page."
-msgstr "vCard 的信息不正确。请重新加载页面。"
-=======
 #: ajax/currentphoto.php:36
 msgid "Error reading contact photo."
 msgstr "读取联系人照片错误。"
@@ -177,61 +130,11 @@
 #: ajax/currentphoto.php:51
 msgid "The loading photo is not valid."
 msgstr "装入的照片不正确。"
->>>>>>> 46d6fd15
 
 #: ajax/editname.php:31
 msgid "Contact ID is missing."
 msgstr "缺少联系人 ID。"
 
-<<<<<<< HEAD
-#: ajax/loadphoto.php:44
-msgid "Missing contact id."
-msgstr "缺少联系人 ID。"
-
-#: ajax/oc_photo.php:41
-msgid "No photo path was submitted."
-msgstr "未提供照片路径。"
-
-#: ajax/oc_photo.php:48
-msgid "File doesn't exist:"
-msgstr "文件不存在:"
-
-#: ajax/oc_photo.php:54 ajax/oc_photo.php:57
-msgid "Error loading image."
-msgstr "加载图片错误。"
-
-#: ajax/savecrop.php:68
-msgid "Error getting contact object."
-msgstr ""
-
-#: ajax/savecrop.php:75
-msgid "Error getting PHOTO property."
-msgstr ""
-
-#: ajax/savecrop.php:88
-msgid "Error saving contact."
-msgstr ""
-
-#: ajax/savecrop.php:98
-msgid "Error resizing image"
-msgstr ""
-
-#: ajax/savecrop.php:101
-msgid "Error cropping image"
-msgstr ""
-
-#: ajax/savecrop.php:104
-msgid "Error creating temporary image"
-msgstr ""
-
-#: ajax/savecrop.php:107
-msgid "Error finding image: "
-msgstr ""
-
-#: ajax/saveproperty.php:55
-msgid "element name is not set."
-msgstr ""
-=======
 #: ajax/oc_photo.php:32
 msgid "No photo path was submitted."
 msgstr "未提供照片路径。"
@@ -243,7 +146,6 @@
 #: ajax/oc_photo.php:44 ajax/oc_photo.php:47
 msgid "Error loading image."
 msgstr "加载图片错误。"
->>>>>>> 46d6fd15
 
 #: ajax/savecrop.php:69
 msgid "Error getting contact object."
@@ -257,15 +159,9 @@
 msgid "Error saving contact."
 msgstr "保存联系人时出错。"
 
-<<<<<<< HEAD
-#: ajax/saveproperty.php:150
-msgid "Error updating contact property."
-msgstr "更新联系人属性错误。"
-=======
 #: ajax/savecrop.php:109
 msgid "Error resizing image"
 msgstr "缩放图像时出错"
->>>>>>> 46d6fd15
 
 #: ajax/savecrop.php:112
 msgid "Error cropping image"
@@ -283,163 +179,20 @@
 msgid "Error uploading contacts to storage."
 msgstr "上传联系人到存储空间时出错"
 
-<<<<<<< HEAD
-#: ajax/uploadimport.php:59 ajax/uploadphoto.php:77
-=======
 #: ajax/uploadimport.php:61 ajax/uploadphoto.php:77
->>>>>>> 46d6fd15
 msgid "There is no error, the file uploaded with success"
 msgstr "文件上传成功，没有错误发生"
 
-<<<<<<< HEAD
-#: ajax/uploadimport.php:60 ajax/uploadphoto.php:78
-=======
 #: ajax/uploadimport.php:62 ajax/uploadphoto.php:78
->>>>>>> 46d6fd15
 msgid "The uploaded file exceeds the upload_max_filesize directive in php.ini"
 msgstr "上传的文件长度超出了 php.ini 中 upload_max_filesize 的限制"
 
-<<<<<<< HEAD
-#: ajax/uploadimport.php:61 ajax/uploadphoto.php:79
-=======
 #: ajax/uploadimport.php:63 ajax/uploadphoto.php:79
->>>>>>> 46d6fd15
 msgid ""
 "The uploaded file exceeds the MAX_FILE_SIZE directive that was specified in "
 "the HTML form"
 msgstr "上传的文件长度超出了 HTML 表单中 MAX_FILE_SIZE 的限制"
 
-<<<<<<< HEAD
-#: ajax/uploadimport.php:62 ajax/uploadphoto.php:80
-msgid "The uploaded file was only partially uploaded"
-msgstr "已上传文件只上传了部分"
-
-#: ajax/uploadimport.php:63 ajax/uploadphoto.php:81
-msgid "No file was uploaded"
-msgstr "没有文件被上传"
-
-#: ajax/uploadimport.php:64 ajax/uploadphoto.php:82
-msgid "Missing a temporary folder"
-msgstr "缺少临时目录"
-
-#: ajax/uploadphoto.php:59 ajax/uploadphoto.php:102
-msgid "Couldn't save temporary image: "
-msgstr ""
-
-#: ajax/uploadphoto.php:62 ajax/uploadphoto.php:105
-msgid "Couldn't load temporary image: "
-msgstr ""
-
-#: ajax/uploadphoto.php:71
-msgid "No file was uploaded. Unknown error"
-msgstr ""
-
-#: appinfo/app.php:17 templates/settings.php:3
-msgid "Contacts"
-msgstr "联系人"
-
-#: js/contacts.js:24
-msgid "Sorry, this functionality has not been implemented yet"
-msgstr ""
-
-#: js/contacts.js:24
-msgid "Not implemented"
-msgstr ""
-
-#: js/contacts.js:29
-msgid "Couldn't get a valid address."
-msgstr ""
-
-#: js/contacts.js:29 js/contacts.js:334 js/contacts.js:341 js/contacts.js:355
-#: js/contacts.js:393 js/contacts.js:399 js/contacts.js:565 js/contacts.js:605
-#: js/contacts.js:631 js/contacts.js:668 js/contacts.js:747 js/contacts.js:753
-#: js/contacts.js:765 js/contacts.js:799 js/contacts.js:1056
-#: js/contacts.js:1064 js/contacts.js:1073 js/contacts.js:1130
-#: js/contacts.js:1146 js/contacts.js:1161 js/contacts.js:1173
-#: js/contacts.js:1196 js/contacts.js:1449 js/contacts.js:1457
-#: js/contacts.js:1483 js/contacts.js:1494 js/contacts.js:1509
-#: js/contacts.js:1526 js/contacts.js:1596 js/contacts.js:1644
-#: js/contacts.js:1654 js/contacts.js:1657
-msgid "Error"
-msgstr ""
-
-#: js/contacts.js:364
-msgid "Are you sure you want to delete this contact?"
-msgstr ""
-
-#: js/contacts.js:364
-msgid "Warning"
-msgstr ""
-
-#: js/contacts.js:605
-msgid "This property has to be non-empty."
-msgstr ""
-
-#: js/contacts.js:631
-msgid "Couldn't serialize elements."
-msgstr ""
-
-#: js/contacts.js:747 js/contacts.js:765
-msgid ""
-"'deleteProperty' called without type argument. Please report at "
-"bugs.owncloud.org"
-msgstr ""
-
-#: js/contacts.js:781
-msgid "Edit name"
-msgstr ""
-
-#: js/contacts.js:1056
-msgid "No files selected for upload."
-msgstr ""
-
-#: js/contacts.js:1064 js/contacts.js:1449 js/contacts.js:1634
-msgid ""
-"The file you are trying to upload exceed the maximum size for file uploads "
-"on this server."
-msgstr ""
-
-#: js/contacts.js:1119
-msgid "Select photo"
-msgstr ""
-
-#: js/contacts.js:1257 js/contacts.js:1290
-msgid "Select type"
-msgstr ""
-
-#: js/contacts.js:1305 templates/part.importaddressbook.php:25
-msgid "Drop a VCF file to import contacts."
-msgstr ""
-
-#: js/contacts.js:1475
-msgid "Import done. Success/Failure: "
-msgstr ""
-
-#: js/contacts.js:1476
-msgid "OK"
-msgstr ""
-
-#: js/contacts.js:1494
-msgid "Displayname cannot be empty."
-msgstr ""
-
-#: js/contacts.js:1634
-msgid "Upload too large"
-msgstr ""
-
-#: js/contacts.js:1638
-msgid "Only image files can be used as profile picture."
-msgstr ""
-
-#: js/contacts.js:1638
-msgid "Wrong file type"
-msgstr ""
-
-#: js/contacts.js:1644
-msgid ""
-"Your browser doesn't support AJAX upload. Please click on the profile "
-"picture to select a photo to upload."
-=======
 #: ajax/uploadimport.php:64 ajax/uploadphoto.php:80
 msgid "The uploaded file was only partially uploaded"
 msgstr "已上传文件只上传了部分"
@@ -547,89 +300,10 @@
 
 #: js/contacts.js:1649
 msgid "Do you want to merge these address books?"
->>>>>>> 46d6fd15
 msgstr ""
 
 #: js/loader.js:49
 msgid "Result: "
-<<<<<<< HEAD
-msgstr ""
-
-#: js/loader.js:49
-msgid " imported, "
-msgstr ""
-
-#: js/loader.js:49
-msgid " failed."
-msgstr ""
-
-#: lib/app.php:30
-msgid "Addressbook not found."
-msgstr "未找到地址簿。"
-
-#: lib/app.php:34
-msgid "This is not your addressbook."
-msgstr "这不是您的地址簿。"
-
-#: lib/app.php:45
-msgid "Contact could not be found."
-msgstr "无法找到联系人。"
-
-#: lib/app.php:101 templates/part.contact.php:109
-msgid "Address"
-msgstr "地址"
-
-#: lib/app.php:102
-msgid "Telephone"
-msgstr "电话"
-
-#: lib/app.php:103 templates/part.contact.php:108
-msgid "Email"
-msgstr "电子邮件"
-
-#: lib/app.php:104 templates/part.contact.php:33 templates/part.contact.php:34
-#: templates/part.contact.php:104
-msgid "Organization"
-msgstr "组织"
-
-#: lib/app.php:116 lib/app.php:123 lib/app.php:133
-msgid "Work"
-msgstr "工作"
-
-#: lib/app.php:117 lib/app.php:121 lib/app.php:134
-msgid "Home"
-msgstr "家庭"
-
-#: lib/app.php:122
-msgid "Mobile"
-msgstr "移动电话"
-
-#: lib/app.php:124
-msgid "Text"
-msgstr "文本"
-
-#: lib/app.php:125
-msgid "Voice"
-msgstr "语音"
-
-#: lib/app.php:126
-msgid "Message"
-msgstr "消息"
-
-#: lib/app.php:127
-msgid "Fax"
-msgstr "传真"
-
-#: lib/app.php:128
-msgid "Video"
-msgstr "视频"
-
-#: lib/app.php:129
-msgid "Pager"
-msgstr "传呼机"
-
-#: lib/app.php:135
-=======
 msgstr "结果: "
 
 #: js/loader.js:49
@@ -745,7 +419,6 @@
 msgstr "传呼机"
 
 #: lib/app.php:215
->>>>>>> 46d6fd15
 msgid "Internet"
 msgstr "互联网"
 
@@ -870,29 +543,17 @@
 msgid "Actions"
 msgstr ""
 
-<<<<<<< HEAD
-#: templates/part.contact.php:19
-msgid "Drop photo to upload"
-msgstr "拖拽图片进行上传"
-=======
 #: templates/index.php:57
 msgid "Refresh contacts list"
 msgstr ""
->>>>>>> 46d6fd15
 
 #: templates/index.php:59
 msgid "Add new contact"
 msgstr ""
 
-<<<<<<< HEAD
-#: templates/part.contact.php:30
-msgid "Edit name details"
-msgstr "编辑名称详情"
-=======
 #: templates/index.php:61
 msgid "Add new addressbook"
 msgstr ""
->>>>>>> 46d6fd15
 
 #: templates/index.php:63
 msgid "Delete current contact"
@@ -1026,19 +687,6 @@
 msgid "Add field"
 msgstr "添加字段"
 
-<<<<<<< HEAD
-#: templates/part.contact.php:103
-msgid "Profile picture"
-msgstr "联系人图片"
-
-#: templates/part.contact.php:107
-msgid "Phone"
-msgstr "电话"
-
-#: templates/part.contact.php:110
-msgid "Note"
-msgstr "注释"
-=======
 #: templates/part.contact.php:129
 msgid "Phone"
 msgstr "电话"
@@ -1050,7 +698,6 @@
 #: templates/part.contact.php:131
 msgid "Instant Messaging"
 msgstr ""
->>>>>>> 46d6fd15
 
 #: templates/part.contact.php:132
 msgid "Address"
@@ -1072,15 +719,7 @@
 msgid "The temporary image has been removed from cache."
 msgstr "临时图像文件已从缓存中删除"
 
-<<<<<<< HEAD
-#: templates/part.cropphoto.php:64
-msgid "The temporary image has been removed from cache."
-msgstr ""
-
-#: templates/part.edit_address_dialog.php:9
-=======
 #: templates/part.edit_address_dialog.php:6
->>>>>>> 46d6fd15
 msgid "Edit address"
 msgstr "编辑地址"
 
@@ -1213,40 +852,7 @@
 
 #: templates/part.edit_name_dialog.php:52
 msgid "Sn."
-<<<<<<< HEAD
-msgstr ""
-
-#: templates/part.editaddressbook.php:9
-msgid "New Addressbook"
-msgstr "新建地址簿"
-
-#: templates/part.editaddressbook.php:9
-msgid "Edit Addressbook"
-msgstr "编辑地址簿"
-
-#: templates/part.editaddressbook.php:12
-msgid "Displayname"
-msgstr "显示名称"
-
-#: templates/part.editaddressbook.php:23
-msgid "Active"
-msgstr "激活"
-
-#: templates/part.editaddressbook.php:29
-msgid "Save"
-msgstr "保存"
-
-#: templates/part.editaddressbook.php:29
-msgid "Submit"
-msgstr "提交"
-
-#: templates/part.editaddressbook.php:30
-#: templates/part.importaddressbook.php:34
-msgid "Cancel"
-msgstr "取消"
-=======
 msgstr "老"
->>>>>>> 46d6fd15
 
 #: templates/part.import.php:1
 msgid "Import a contacts file"
@@ -1268,25 +874,6 @@
 msgid "Importing contacts"
 msgstr "导入联系人"
 
-<<<<<<< HEAD
-#: templates/part.import.php:24
-msgid "Close"
-msgstr ""
-
-#: templates/part.importaddressbook.php:12
-msgid ""
-"Currently this import function doesn't work while encryption is enabled.<br "
-"/>Please upload your VCF file with the file manager and click on it to "
-"import."
-msgstr ""
-
-#: templates/part.importaddressbook.php:16
-msgid "Select address book to import to:"
-msgstr ""
-
-#: templates/part.importaddressbook.php:26
-msgid "Select from HD"
-=======
 #: templates/part.no_contacts.php:3
 msgid "You have no contacts in your addressbook."
 msgstr "您的地址簿中没有联系人。"
@@ -1325,26 +912,12 @@
 
 #: templates/settings.php:20
 msgid "Show CardDav link"
->>>>>>> 46d6fd15
 msgstr ""
 
 #: templates/settings.php:23
 msgid "Show read-only VCF link"
 msgstr ""
 
-<<<<<<< HEAD
-#: templates/part.no_contacts.php:4
-msgid "Add contact"
-msgstr "添加联系人"
-
-#: templates/part.no_contacts.php:5
-msgid "Configure addressbooks"
-msgstr "配置地址簿"
-
-#: templates/settings.php:4
-msgid "CardDAV syncing addresses"
-msgstr "CardDAV 同步地址"
-=======
 #: templates/settings.php:26
 msgid "Share"
 msgstr ""
@@ -1368,7 +941,6 @@
 #: templates/settings.php:45
 msgid "Description"
 msgstr ""
->>>>>>> 46d6fd15
 
 #: templates/settings.php:46
 msgid "Save"
