<?php

// Init owncloud


OCP\JSON::checkLoggedIn();
OCP\JSON::callCheck();

// Get data
$dir = stripslashes($_GET["dir"]);
$file = stripslashes($_GET["file"]);
$target = stripslashes(rawurldecode($_GET["target"]));

<<<<<<< HEAD
if ($dir != '' || $file != 'Shared') {
	$targetFile = \OC\Files\Filesystem::normalizePath($dir . '/' . $file);
	$sourceFile = \OC\Files\Filesystem::normalizePath($target . '/' . $file);
	if(\OC\Files\Filesystem::rename($sourceFile, $targetFile)) {
		OCP\JSON::success(array("data" => array( "dir" => $dir, "files" => $file )));
	} else {
		OCP\JSON::error(array("data" => array( "message" => "Could not move $file" )));
	}
}else{
	OCP\JSON::error(array("data" => array( "message" => "Could not move $file" )));
=======
$l=OC_L10N::get('files');

if(OC_Filesystem::file_exists($target . '/' . $file)) {
	OCP\JSON::error(array("data" => array( "message" => $l->t("Could not move %s - File with this name already exists", array($file)) )));
	exit;
}

if(OC_Files::move($dir, $file, $target, $file)) {
	OCP\JSON::success(array("data" => array( "dir" => $dir, "files" => $file )));
} else {
	OCP\JSON::error(array("data" => array( "message" => $l->t("Could not move %s", array($file)) )));
>>>>>>> bb9cc227
}<|MERGE_RESOLUTION|>--- conflicted
+++ resolved
@@ -11,7 +11,11 @@
 $file = stripslashes($_GET["file"]);
 $target = stripslashes(rawurldecode($_GET["target"]));
 
-<<<<<<< HEAD
+if(\OC\Files\Filesystem::file_exists($target . '/' . $file)) {
+	OCP\JSON::error(array("data" => array( "message" => "Could not move $file - File with this name already exists" )));
+	exit;
+}
+
 if ($dir != '' || $file != 'Shared') {
 	$targetFile = \OC\Files\Filesystem::normalizePath($dir . '/' . $file);
 	$sourceFile = \OC\Files\Filesystem::normalizePath($target . '/' . $file);
@@ -22,17 +26,4 @@
 	}
 }else{
 	OCP\JSON::error(array("data" => array( "message" => "Could not move $file" )));
-=======
-$l=OC_L10N::get('files');
-
-if(OC_Filesystem::file_exists($target . '/' . $file)) {
-	OCP\JSON::error(array("data" => array( "message" => $l->t("Could not move %s - File with this name already exists", array($file)) )));
-	exit;
-}
-
-if(OC_Files::move($dir, $file, $target, $file)) {
-	OCP\JSON::success(array("data" => array( "dir" => $dir, "files" => $file )));
-} else {
-	OCP\JSON::error(array("data" => array( "message" => $l->t("Could not move %s", array($file)) )));
->>>>>>> bb9cc227
 }