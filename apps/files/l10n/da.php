<?php $TRANSLATIONS = array(
"There is no error, the file uploaded with success" => "Der er ingen fejl, filen blev uploadet med success",
<<<<<<< HEAD
=======
"The uploaded file exceeds the upload_max_filesize directive in php.ini: " => "Den uploadede fil overstiger upload_max_filesize direktivet i php.ini",
>>>>>>> 166da88b
"The uploaded file exceeds the MAX_FILE_SIZE directive that was specified in the HTML form" => "Den uploadede fil overskrider MAX_FILE_SIZE -direktivet som er specificeret i HTML-formularen",
"The uploaded file was only partially uploaded" => "Den uploadede file blev kun delvist uploadet",
"No file was uploaded" => "Ingen fil blev uploadet",
"Missing a temporary folder" => "Mangler en midlertidig mappe",
"Failed to write to disk" => "Fejl ved skrivning til disk.",
"Files" => "Filer",
"Unshare" => "Fjern deling",
"Delete" => "Slet",
"Rename" => "Omdøb",
"{new_name} already exists" => "{new_name} eksisterer allerede",
"replace" => "erstat",
"suggest name" => "foreslå navn",
"cancel" => "fortryd",
"replaced {new_name}" => "erstattede {new_name}",
"undo" => "fortryd",
"replaced {new_name} with {old_name}" => "erstattede {new_name} med {old_name}",
"unshared {files}" => "ikke delte {files}",
"deleted {files}" => "slettede {files}",
"Invalid name, '\\', '/', '<', '>', ':', '\"', '|', '?' and '*' are not allowed." => "Ugyldigt navn, '\\', '/', '<', '>', ':' | '?', '\"', '', og '*' er ikke tilladt.",
"generating ZIP-file, it may take some time." => "genererer ZIP-fil, det kan tage lidt tid.",
"Unable to upload your file as it is a directory or has 0 bytes" => "Kunne ikke uploade din fil, da det enten er en mappe eller er tom",
"Upload Error" => "Fejl ved upload",
"Close" => "Luk",
"Pending" => "Afventer",
"1 file uploading" => "1 fil uploades",
"{count} files uploading" => "{count} filer uploades",
"Upload cancelled." => "Upload afbrudt.",
"File upload is in progress. Leaving the page now will cancel the upload." => "Fil upload kører. Hvis du forlader siden nu, vil uploadet blive annuleret.",
<<<<<<< HEAD
=======
"Invalid folder name. Usage of \"Shared\" is reserved by Owncloud" => "Ugyldigt mappenavn. Brug af \"Shared\" er forbeholdt Owncloud",
>>>>>>> 166da88b
"{count} files scanned" => "{count} filer skannet",
"error while scanning" => "fejl under scanning",
"Name" => "Navn",
"Size" => "Størrelse",
"Modified" => "Ændret",
"1 folder" => "1 mappe",
"{count} folders" => "{count} mapper",
"1 file" => "1 fil",
"{count} files" => "{count} filer",
"File handling" => "Filhåndtering",
"Maximum upload size" => "Maksimal upload-størrelse",
"max. possible: " => "max. mulige: ",
"Needed for multi-file and folder downloads." => "Nødvendigt for at kunne downloade mapper og flere filer ad gangen.",
"Enable ZIP-download" => "Muliggør ZIP-download",
"0 is unlimited" => "0 er ubegrænset",
"Maximum input size for ZIP files" => "Maksimal størrelse på ZIP filer",
"Save" => "Gem",
"New" => "Ny",
"Text file" => "Tekstfil",
"Folder" => "Mappe",
"From link" => "Fra link",
"Upload" => "Upload",
"Cancel upload" => "Fortryd upload",
"Nothing in here. Upload something!" => "Her er tomt. Upload noget!",
"Download" => "Download",
"Upload too large" => "Upload for stor",
"The files you are trying to upload exceed the maximum size for file uploads on this server." => "Filerne, du prøver at uploade, er større end den maksimale størrelse for fil-upload på denne server.",
"Files are being scanned, please wait." => "Filerne bliver indlæst, vent venligst.",
"Current scanning" => "Indlæser"
);<|MERGE_RESOLUTION|>--- conflicted
+++ resolved
@@ -1,9 +1,6 @@
 <?php $TRANSLATIONS = array(
 "There is no error, the file uploaded with success" => "Der er ingen fejl, filen blev uploadet med success",
-<<<<<<< HEAD
-=======
 "The uploaded file exceeds the upload_max_filesize directive in php.ini: " => "Den uploadede fil overstiger upload_max_filesize direktivet i php.ini",
->>>>>>> 166da88b
 "The uploaded file exceeds the MAX_FILE_SIZE directive that was specified in the HTML form" => "Den uploadede fil overskrider MAX_FILE_SIZE -direktivet som er specificeret i HTML-formularen",
 "The uploaded file was only partially uploaded" => "Den uploadede file blev kun delvist uploadet",
 "No file was uploaded" => "Ingen fil blev uploadet",
@@ -32,10 +29,7 @@
 "{count} files uploading" => "{count} filer uploades",
 "Upload cancelled." => "Upload afbrudt.",
 "File upload is in progress. Leaving the page now will cancel the upload." => "Fil upload kører. Hvis du forlader siden nu, vil uploadet blive annuleret.",
-<<<<<<< HEAD
-=======
 "Invalid folder name. Usage of \"Shared\" is reserved by Owncloud" => "Ugyldigt mappenavn. Brug af \"Shared\" er forbeholdt Owncloud",
->>>>>>> 166da88b
 "{count} files scanned" => "{count} filer skannet",
 "error while scanning" => "fejl under scanning",
 "Name" => "Navn",
