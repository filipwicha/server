<?php $TRANSLATIONS = array(
"There is no error, the file uploaded with success" => "Przesłano plik",
"The uploaded file exceeds the upload_max_filesize directive in php.ini" => "Rozmiar przesłanego pliku przekracza maksymalną wartość dyrektywy upload_max_filesize, zawartą w pliku php.ini",
"The uploaded file exceeds the MAX_FILE_SIZE directive that was specified in the HTML form" => "Rozmiar przesłanego pliku przekracza maksymalną wartość dyrektywy upload_max_filesize, zawartą formularzu HTML",
"The uploaded file was only partially uploaded" => "Plik przesłano tylko częściowo",
"No file was uploaded" => "Nie przesłano żadnego pliku",
"Missing a temporary folder" => "Brak katalogu tymczasowego",
"Failed to write to disk" => "Błąd zapisu na dysk",
"Files" => "Pliki",
<<<<<<< HEAD
"Size" => "Rozmiar",
"Modified" => "Czas modyfikacji",
=======
"Delete" => "Usuwa element",
"already exists" => "Już istnieje",
"replace" => "zastap",
"cancel" => "anuluj",
"replaced" => "zastąpione",
"with" => "z",
"undo" => "wróć",
"deleted" => "skasuj",
"generating ZIP-file, it may take some time." => "Generowanie pliku ZIP, może potrwać pewien czas.",
"Unable to upload your file as it is a directory or has 0 bytes" => "Nie można wczytać pliku jeśli jest katalogiem lub ma 0 bajtów",
"Upload Error" => "Błąd wczytywania",
"Pending" => "Oczekujące",
"Upload cancelled." => "Wczytywanie anulowane.",
"Invalid name, '/' is not allowed." => "Nieprawidłowa nazwa '/' jest niedozwolone.",
"Size" => "Rozmiar",
"Modified" => "Czas modyfikacji",
"folder" => "folder",
"folders" => "foldery",
"file" => "plik",
"files" => "pliki",
>>>>>>> 46d6fd15
"File handling" => "Zarządzanie plikami",
"Maximum upload size" => "Maksymalny rozmiar wysyłanego pliku",
"max. possible: " => "max. możliwych",
"Needed for multi-file and folder downloads." => "Wymagany do pobierania wielu plików i folderów",
"Enable ZIP-download" => "Włącz pobieranie ZIP-paczki",
"0 is unlimited" => "0 jest nielimitowane",
"Maximum input size for ZIP files" => "Maksymalna wielkość pliku wejściowego ZIP ",
"New" => "Nowy",
"Text file" => "Plik tekstowy",
"Folder" => "Katalog",
"From url" => "Z adresu",
"Upload" => "Prześlij",
"Cancel upload" => "Przestań wysyłać",
"Nothing in here. Upload something!" => "Brak zawartości. Proszę wysłać pliki!",
"Name" => "Nazwa",
"Share" => "Współdziel",
"Download" => "Pobiera element",
<<<<<<< HEAD
"Delete" => "Usuwa element",
=======
>>>>>>> 46d6fd15
"Upload too large" => "Wysyłany plik ma za duży rozmiar",
"The files you are trying to upload exceed the maximum size for file uploads on this server." => "Pliki które próbujesz przesłać, przekraczają maksymalną, dopuszczalną wielkość.",
"Files are being scanned, please wait." => "Skanowanie plików, proszę czekać.",
"Current scanning" => "Aktualnie skanowane"
);<|MERGE_RESOLUTION|>--- conflicted
+++ resolved
@@ -7,10 +7,6 @@
 "Missing a temporary folder" => "Brak katalogu tymczasowego",
 "Failed to write to disk" => "Błąd zapisu na dysk",
 "Files" => "Pliki",
-<<<<<<< HEAD
-"Size" => "Rozmiar",
-"Modified" => "Czas modyfikacji",
-=======
 "Delete" => "Usuwa element",
 "already exists" => "Już istnieje",
 "replace" => "zastap",
@@ -31,7 +27,6 @@
 "folders" => "foldery",
 "file" => "plik",
 "files" => "pliki",
->>>>>>> 46d6fd15
 "File handling" => "Zarządzanie plikami",
 "Maximum upload size" => "Maksymalny rozmiar wysyłanego pliku",
 "max. possible: " => "max. możliwych",
@@ -49,10 +44,9 @@
 "Name" => "Nazwa",
 "Share" => "Współdziel",
 "Download" => "Pobiera element",
-<<<<<<< HEAD
+"Size" => "Rozmiar",
+"Modified" => "Czas modyfikacji",
 "Delete" => "Usuwa element",
-=======
->>>>>>> 46d6fd15
 "Upload too large" => "Wysyłany plik ma za duży rozmiar",
 "The files you are trying to upload exceed the maximum size for file uploads on this server." => "Pliki które próbujesz przesłać, przekraczają maksymalną, dopuszczalną wielkość.",
 "Files are being scanned, please wait." => "Skanowanie plików, proszę czekać.",
