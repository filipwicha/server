<?php

/**
* ownCloud
*
* @author Michael Gapczynski
* @copyright 2012 Michael Gapczynski GapczynskiM@gmail.com
*
* This library is free software; you can redistribute it and/or
* modify it under the terms of the GNU AFFERO GENERAL PUBLIC LICENSE
* License as published by the Free Software Foundation; either
* version 3 of the License, or any later version.
*
* This library is distributed in the hope that it will be useful,
* but WITHOUT ANY WARRANTY; without even the implied warranty of
* MERCHANTABILITY or FITNESS FOR A PARTICULAR PURPOSE.  See the
* GNU AFFERO GENERAL PUBLIC LICENSE for more details.
*
* You should have received a copy of the GNU Affero General Public
* License along with this library.  If not, see <http://www.gnu.org/licenses/>.
*/

/**
 * Storage backend class for providing common filesystem operation methods
 * which are not storage-backend specific.
 *
 * OC_Filestorage_Common is never used directly; it is extended by all other
 * storage backends, where its methods may be overridden, and additional
 * (backend-specific) methods are defined.
 *
 * Some OC_Filestorage_Common methods call functions which are first defined
 * in classes which extend it, e.g. $this->stat() .
 */

abstract class OC_Filestorage_Common extends OC_Filestorage {

	public function __construct($parameters) {}
// 	abstract public function mkdir($path);
// 	abstract public function rmdir($path);
// 	abstract public function opendir($path);
	public function is_dir($path) {
		return $this->filetype($path)=='dir';
	}
	public function is_file($path) {
		return $this->filetype($path)=='file';
	}
// 	abstract public function stat($path);
// 	abstract public function filetype($path);
	public function filesize($path) {
		if($this->is_dir($path)) {
			return 0;//by definition
		}else{
			$stat = $this->stat($path);
			return $stat['size'];
		}
	}
	public function isCreatable($path) {
		return $this->isUpdatable($path);
	}
// 	abstract public function isReadable($path);
// 	abstract public function isUpdatable($path);
	public function isDeletable($path) {
		return $this->isUpdatable($path);
	}
	public function isSharable($path) {
		return $this->isReadable($path);
	}
// 	abstract public function file_exists($path);
	public function filectime($path) {
		$stat = $this->stat($path);
		return $stat['ctime'];
	}
	public function filemtime($path) {
		$stat = $this->stat($path);
		return $stat['mtime'];
	}
	public function fileatime($path) {
		$stat = $this->stat($path);
		return $stat['atime'];
	}
	public function file_get_contents($path) {
		$handle = $this->fopen($path, "r");
		if(!$handle) {
			return false;
		}
		$size=$this->filesize($path);
		if($size==0) {
			return '';
		}
		return fread($handle, $size);
	}
	public function file_put_contents($path, $data) {
		$handle = $this->fopen($path, "w");
		return fwrite($handle, $data);
	}
// 	abstract public function unlink($path);
<<<<<<< HEAD
	public function rename($path1,$path2) {
		if($this->copy($path1,$path2)) {
=======
	public function rename($path1, $path2) {
		if($this->copy($path1, $path2)) {
>>>>>>> d1c0f2a7
			return $this->unlink($path1);
		}else{
			return false;
		}
	}
	public function copy($path1, $path2) {
		$source=$this->fopen($path1, 'r');
		$target=$this->fopen($path2, 'w');
		$count=OC_Helper::streamCopy($source, $target);
		return $count>0;
	}
// 	abstract public function fopen($path, $mode);

	/**
	 * @brief Deletes all files and folders recursively within a directory
	 * @param $directory The directory whose contents will be deleted
	 * @param $empty Flag indicating whether directory will be emptied
	 * @returns true/false
	 *
	 * @note By default the directory specified by $directory will be
	 * deleted together with its contents. To avoid this set $empty to true
	 */
	public function deleteAll( $directory, $empty = false ) {

		// strip leading slash
		if( substr( $directory, 0, 1 ) == "/" ) {

			$directory = substr( $directory, 1 );

		}

		// strip trailing slash
		if( substr( $directory, -1) == "/" ) {

			$directory = substr( $directory, 0, -1 );

		}

		if ( !$this->file_exists( \OCP\USER::getUser() . '/' . $directory ) || !$this->is_dir( \OCP\USER::getUser() . '/' . $directory ) ) {

			return false;

		} elseif( !$this->is_readable( \OCP\USER::getUser() . '/' . $directory ) ) {

			return false;

		} else {

			$directoryHandle = $this->opendir( \OCP\USER::getUser() . '/' . $directory );

			while ( $contents = readdir( $directoryHandle ) ) {

				if ( $contents != '.' && $contents != '..') {

					$path = $directory . "/" . $contents;

					if ( $this->is_dir( $path ) ) {

						deleteAll( $path );

					} else {

						$this->unlink( \OCP\USER::getUser() .'/' . $path ); // TODO: make unlink use same system path as is_dir

					}
				}

			}

			//$this->closedir( $directoryHandle ); // TODO: implement closedir in OC_FSV

			if ( $empty == false ) {

				if ( !$this->rmdir( $directory ) ) {

					return false;

				}

			}

			return true;
		}

	}
	public function getMimeType($path) {
		if(!$this->file_exists($path)) {
			return false;
		}
		if($this->is_dir($path)) {
			return 'httpd/unix-directory';
		}
<<<<<<< HEAD
		$source=$this->fopen($path,'r');
		if(!$source) {
			return false;
		}
		$head=fread($source,8192);//8kb should suffice to determine a mimetype
		if($pos=strrpos($path,'.')) {
			$extension=substr($path,$pos);
=======
		$source=$this->fopen($path, 'r');
		if(!$source) {
			return false;
		}
		$head=fread($source, 8192);//8kb should suffice to determine a mimetype
		if($pos=strrpos($path, '.')) {
			$extension=substr($path, $pos);
>>>>>>> d1c0f2a7
		}else{
			$extension='';
		}
		$tmpFile=OC_Helper::tmpFile($extension);
		file_put_contents($tmpFile, $head);
		$mime=OC_Helper::getMimeType($tmpFile);
		unlink($tmpFile);
		return $mime;
	}
<<<<<<< HEAD
	public function hash($type,$path,$raw = false) {
=======
	public function hash($type, $path, $raw = false) {
>>>>>>> d1c0f2a7
		$tmpFile=$this->getLocalFile();
		$hash=hash($type, $tmpFile, $raw);
		unlink($tmpFile);
		return $hash;
	}
// 	abstract public function free_space($path);
	public function search($query) {
		return $this->searchInDir($query);
	}
	public function getLocalFile($path) {
		return $this->toTmpFile($path);
	}
	private function toTmpFile($path) {//no longer in the storage api, still usefull here
<<<<<<< HEAD
		$source=$this->fopen($path,'r');
		if(!$source) {
			return false;
		}
		if($pos=strrpos($path,'.')) {
			$extension=substr($path,$pos);
=======
		$source=$this->fopen($path, 'r');
		if(!$source) {
			return false;
		}
		if($pos=strrpos($path, '.')) {
			$extension=substr($path, $pos);
>>>>>>> d1c0f2a7
		}else{
			$extension='';
		}
		$tmpFile=OC_Helper::tmpFile($extension);
<<<<<<< HEAD
		$target=fopen($tmpFile,'w');
		OC_Helper::streamCopy($source,$target);
=======
		$target=fopen($tmpFile, 'w');
		OC_Helper::streamCopy($source, $target);
>>>>>>> d1c0f2a7
		return $tmpFile;
	}
	public function getLocalFolder($path) {
		$baseDir=OC_Helper::tmpFolder();
<<<<<<< HEAD
		$this->addLocalFolder($path,$baseDir);
		return $baseDir;
	}
	private function addLocalFolder($path,$target) {
=======
		$this->addLocalFolder($path, $baseDir);
		return $baseDir;
	}
	private function addLocalFolder($path, $target) {
>>>>>>> d1c0f2a7
		if($dh=$this->opendir($path)) {
			while($file=readdir($dh)) {
				if($file!=='.' and $file!=='..') {
					if($this->is_dir($path.'/'.$file)) {
						mkdir($target.'/'.$file);
<<<<<<< HEAD
						$this->addLocalFolder($path.'/'.$file,$target.'/'.$file);
					}else{
						$tmp=$this->toTmpFile($path.'/'.$file);
						rename($tmp,$target.'/'.$file);
=======
						$this->addLocalFolder($path.'/'.$file, $target.'/'.$file);
					}else{
						$tmp=$this->toTmpFile($path.'/'.$file);
						rename($tmp, $target.'/'.$file);
>>>>>>> d1c0f2a7
					}
				}
			}
		}
	}
// 	abstract public function touch($path, $mtime=null);

<<<<<<< HEAD
	protected function searchInDir($query,$dir='') {
=======
	protected function searchInDir($query, $dir='') {
>>>>>>> d1c0f2a7
		$files=array();
		$dh=$this->opendir($dir);
		if($dh) {
			while($item=readdir($dh)) {
				if ($item == '.' || $item == '..') continue;
<<<<<<< HEAD
				if(strstr(strtolower($item),strtolower($query))!==false) {
					$files[]=$dir.'/'.$item;
				}
				if($this->is_dir($dir.'/'.$item)) {
					$files=array_merge($files,$this->searchInDir($query,$dir.'/'.$item));
=======
				if(strstr(strtolower($item), strtolower($query))!==false) {
					$files[]=$dir.'/'.$item;
				}
				if($this->is_dir($dir.'/'.$item)) {
					$files=array_merge($files, $this->searchInDir($query, $dir.'/'.$item));
>>>>>>> d1c0f2a7
				}
			}
		}
		return $files;
	}

	/**
	 * check if a file or folder has been updated since $time
	 * @param int $time
	 * @return bool
	 */
<<<<<<< HEAD
	public function hasUpdated($path,$time) {
=======
	public function hasUpdated($path, $time) {
>>>>>>> d1c0f2a7
		return $this->filemtime($path)>$time;
	}

	/**
	 * get the owner of a path
	 * @param $path The path to get the owner
	 * @return string uid or false
	 */
	public function getOwner($path) {
		return OC_User::getUser();
	}
}<|MERGE_RESOLUTION|>--- conflicted
+++ resolved
@@ -94,13 +94,8 @@
 		return fwrite($handle, $data);
 	}
 // 	abstract public function unlink($path);
-<<<<<<< HEAD
-	public function rename($path1,$path2) {
-		if($this->copy($path1,$path2)) {
-=======
 	public function rename($path1, $path2) {
 		if($this->copy($path1, $path2)) {
->>>>>>> d1c0f2a7
 			return $this->unlink($path1);
 		}else{
 			return false;
@@ -193,15 +188,6 @@
 		if($this->is_dir($path)) {
 			return 'httpd/unix-directory';
 		}
-<<<<<<< HEAD
-		$source=$this->fopen($path,'r');
-		if(!$source) {
-			return false;
-		}
-		$head=fread($source,8192);//8kb should suffice to determine a mimetype
-		if($pos=strrpos($path,'.')) {
-			$extension=substr($path,$pos);
-=======
 		$source=$this->fopen($path, 'r');
 		if(!$source) {
 			return false;
@@ -209,7 +195,6 @@
 		$head=fread($source, 8192);//8kb should suffice to determine a mimetype
 		if($pos=strrpos($path, '.')) {
 			$extension=substr($path, $pos);
->>>>>>> d1c0f2a7
 		}else{
 			$extension='';
 		}
@@ -219,11 +204,7 @@
 		unlink($tmpFile);
 		return $mime;
 	}
-<<<<<<< HEAD
-	public function hash($type,$path,$raw = false) {
-=======
 	public function hash($type, $path, $raw = false) {
->>>>>>> d1c0f2a7
 		$tmpFile=$this->getLocalFile();
 		$hash=hash($type, $tmpFile, $raw);
 		unlink($tmpFile);
@@ -237,63 +218,35 @@
 		return $this->toTmpFile($path);
 	}
 	private function toTmpFile($path) {//no longer in the storage api, still usefull here
-<<<<<<< HEAD
-		$source=$this->fopen($path,'r');
-		if(!$source) {
-			return false;
-		}
-		if($pos=strrpos($path,'.')) {
-			$extension=substr($path,$pos);
-=======
 		$source=$this->fopen($path, 'r');
 		if(!$source) {
 			return false;
 		}
 		if($pos=strrpos($path, '.')) {
 			$extension=substr($path, $pos);
->>>>>>> d1c0f2a7
 		}else{
 			$extension='';
 		}
 		$tmpFile=OC_Helper::tmpFile($extension);
-<<<<<<< HEAD
-		$target=fopen($tmpFile,'w');
-		OC_Helper::streamCopy($source,$target);
-=======
 		$target=fopen($tmpFile, 'w');
 		OC_Helper::streamCopy($source, $target);
->>>>>>> d1c0f2a7
 		return $tmpFile;
 	}
 	public function getLocalFolder($path) {
 		$baseDir=OC_Helper::tmpFolder();
-<<<<<<< HEAD
-		$this->addLocalFolder($path,$baseDir);
-		return $baseDir;
-	}
-	private function addLocalFolder($path,$target) {
-=======
 		$this->addLocalFolder($path, $baseDir);
 		return $baseDir;
 	}
 	private function addLocalFolder($path, $target) {
->>>>>>> d1c0f2a7
 		if($dh=$this->opendir($path)) {
 			while($file=readdir($dh)) {
 				if($file!=='.' and $file!=='..') {
 					if($this->is_dir($path.'/'.$file)) {
 						mkdir($target.'/'.$file);
-<<<<<<< HEAD
-						$this->addLocalFolder($path.'/'.$file,$target.'/'.$file);
-					}else{
-						$tmp=$this->toTmpFile($path.'/'.$file);
-						rename($tmp,$target.'/'.$file);
-=======
 						$this->addLocalFolder($path.'/'.$file, $target.'/'.$file);
 					}else{
 						$tmp=$this->toTmpFile($path.'/'.$file);
 						rename($tmp, $target.'/'.$file);
->>>>>>> d1c0f2a7
 					}
 				}
 			}
@@ -301,29 +254,17 @@
 	}
 // 	abstract public function touch($path, $mtime=null);
 
-<<<<<<< HEAD
-	protected function searchInDir($query,$dir='') {
-=======
 	protected function searchInDir($query, $dir='') {
->>>>>>> d1c0f2a7
 		$files=array();
 		$dh=$this->opendir($dir);
 		if($dh) {
 			while($item=readdir($dh)) {
 				if ($item == '.' || $item == '..') continue;
-<<<<<<< HEAD
-				if(strstr(strtolower($item),strtolower($query))!==false) {
-					$files[]=$dir.'/'.$item;
-				}
-				if($this->is_dir($dir.'/'.$item)) {
-					$files=array_merge($files,$this->searchInDir($query,$dir.'/'.$item));
-=======
 				if(strstr(strtolower($item), strtolower($query))!==false) {
 					$files[]=$dir.'/'.$item;
 				}
 				if($this->is_dir($dir.'/'.$item)) {
 					$files=array_merge($files, $this->searchInDir($query, $dir.'/'.$item));
->>>>>>> d1c0f2a7
 				}
 			}
 		}
@@ -335,11 +276,7 @@
 	 * @param int $time
 	 * @return bool
 	 */
-<<<<<<< HEAD
-	public function hasUpdated($path,$time) {
-=======
 	public function hasUpdated($path, $time) {
->>>>>>> d1c0f2a7
 		return $this->filemtime($path)>$time;
 	}
 
