--- conflicted
+++ resolved
@@ -94,13 +94,9 @@
 		elseif(strpos($className, 'Sabre_')===0) {
 			$path =  str_replace('_', '/', $className) . '.php';
 		}
-<<<<<<< HEAD
-		elseif(strpos($className,'Symfony\\')===0){
-			require_once str_replace('\\','/',$className) . '.php';
-		}
-		elseif(strpos($className,'Test_')===0){
-			require_once 'tests/lib/'.strtolower(str_replace('_','/',substr($className,5)) . '.php');
-=======
+		elseif(strpos($className, 'Symfony\\')===0) {
+			$path = str_replace('\\', '/', $className) . '.php';
+		}
 		elseif(strpos($className, 'Test_')===0) {
 			$path =  'tests/lib/'.strtolower(str_replace('_', '/', substr($className, 5)) . '.php');
 		}else{
@@ -109,7 +105,6 @@
 
 		if($fullPath = stream_resolve_include_path($path)) {
 			require_once $path;
->>>>>>> 3829460a
 		}
 		return false;
 	}
@@ -272,7 +267,6 @@
 		session_start();
 	}
 
-<<<<<<< HEAD
 	public static function getRouter() {
 		if (!isset(OC::$router)) {
 			OC::$router = new OC_Router();
@@ -282,10 +276,7 @@
 		return OC::$router;
 	}
 
-	public static function init(){
-=======
 	public static function init() {
->>>>>>> 3829460a
 		// register autoloader
 		spl_autoload_register(array('OC','autoload'));
 		setlocale(LC_ALL, 'en_US.UTF-8');
@@ -465,22 +456,14 @@
 		$file = OC::$REQUESTEDFILE;
 		$param = array('app' => $app, 'file' => $file);
 		// Handle app css files
-<<<<<<< HEAD
-		if(substr($file,-3) == 'css') {
+		if(substr($file, -3) == 'css') {
 			self::loadCSSFile($param);
-=======
-		if(substr(OC::$REQUESTEDFILE, -3) == 'css') {
-			self::loadCSSFile();
->>>>>>> 3829460a
 			return;
 		}
 		// Someone is logged in :
 		if(OC_User::isLoggedIn()) {
-<<<<<<< HEAD
-=======
 			OC_App::loadApps();
 			OC_User::setupBackends();
->>>>>>> 3829460a
 			if(isset($_GET["logout"]) and ($_GET["logout"])) {
 				OC_App::loadApps();
 				OC_User::logout();
@@ -489,14 +472,9 @@
 				if(is_null($file)) {
 					$param['file'] = 'index.php';
 				}
-<<<<<<< HEAD
 				$file_ext = substr($param['file'], -3);
 				if ($file_ext != 'php'
-					|| !self::loadAppScriptFile($param)) {
-=======
-				$file_ext = substr($file, -3);
-				if ($file_ext != 'php'|| !self::loadAppScriptFile($app, $file)) {
->>>>>>> 3829460a
+				    || !self::loadAppScriptFile($param)) {
 					header('HTTP/1.0 404 Not Found');
 				}
 			}
