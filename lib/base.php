--- conflicted
+++ resolved
@@ -808,15 +808,9 @@
 				if (defined("DEBUG") && DEBUG) {
 					OC_Log::write('core', 'Setting remember login to cookie', OC_Log::DEBUG);
 				}
-<<<<<<< HEAD
 				$token = OC_Util::generateRandomBytes(32);
-				OC_Preferences::setValue($_POST['user'], 'login_token', $token, time());
-				OC_User::setMagicInCookie($_POST["user"], $token);
-=======
-				$token = OC_Util::generate_random_bytes(32);
 				OC_Preferences::setValue($userid, 'login_token', $token, time());
 				OC_User::setMagicInCookie($userid, $token);
->>>>>>> f038cb9a
 			} else {
 				OC_User::unsetMagicInCookie();
 			}
