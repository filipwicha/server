--- conflicted
+++ resolved
@@ -7,50 +7,20 @@
    xmlns:rdf="http://www.w3.org/1999/02/22-rdf-syntax-ns#"
    xmlns:svg="http://www.w3.org/2000/svg"
    xmlns="http://www.w3.org/2000/svg"
+   xmlns:xlink="http://www.w3.org/1999/xlink"
    xmlns:sodipodi="http://sodipodi.sourceforge.net/DTD/sodipodi-0.dtd"
    xmlns:inkscape="http://www.inkscape.org/namespaces/inkscape"
-<<<<<<< HEAD
-   width="64"
-   height="32"
-   id="svg3349"
-   version="1.1"
-=======
    version="1.0"
    width="16"
    height="16"
    id="svg11300"
->>>>>>> 7af8c6c3
    inkscape:version="0.48.3.1 r9886"
    sodipodi:docname="home.svg"
    inkscape:export-filename="home.png"
    inkscape:export-xdpi="90"
    inkscape:export-ydpi="90">
-  <defs
-     id="defs3351" />
-  <sodipodi:namedview
-     id="base"
-     pagecolor="#ffffff"
-     bordercolor="#666666"
-     borderopacity="1.0"
-     inkscape:pageopacity="0.0"
-     inkscape:pageshadow="2"
-     inkscape:zoom="11.2"
-     inkscape:cx="32.824304"
-     inkscape:cy="7.991749"
-     inkscape:document-units="px"
-     inkscape:current-layer="layer1"
-     showgrid="false"
-     fit-margin-top="0"
-     fit-margin-left="0"
-     fit-margin-right="0"
-     fit-margin-bottom="0"
-     inkscape:window-width="1280"
-     inkscape:window-height="800"
-     inkscape:window-x="0"
-     inkscape:window-y="-31"
-     inkscape:window-maximized="1" />
   <metadata
-     id="metadata3354">
+     id="metadata26">
     <rdf:RDF>
       <cc:Work
          rdf:about="">
@@ -61,33 +31,6 @@
       </cc:Work>
     </rdf:RDF>
   </metadata>
-<<<<<<< HEAD
-  <g
-     inkscape:label="Layer 1"
-     inkscape:groupmode="layer"
-     id="layer1"
-     transform="translate(573.14286,110.2963)">
-    <path
-       inkscape:connector-curvature="0"
-       d="m -557.14286,-107.23533 -16,15.93883 6,0 0,12.0002 20,0 0,-12.0002 6,0 -6,-6.061184 0,-7.939046 -6,0 0,2.16233 -4,-4.10093 z"
-       id="path3307"
-       style="opacity:0.1;fill:#ffffff;fill-opacity:1;fill-rule:evenodd;stroke:none;stroke-width:1;marker:none;visibility:visible;display:inline;overflow:visible;enable-background:accumulate" />
-    <path
-       style="opacity:0.7;fill:#000000;fill-opacity:1;fill-rule:evenodd;stroke:none;stroke-width:1;marker:none;visibility:visible;display:inline;overflow:visible;enable-background:accumulate"
-       id="path3883"
-       d="m -557.14286,-108.23534 -16,15.938823 6,0 0,12.0002 20,0 0,-12.0002 6,0 -6,-6.061183 0,-7.93905 -6,0 0,2.16234 -4,-4.10093 z"
-       inkscape:connector-curvature="0" />
-    <path
-       inkscape:connector-curvature="0"
-       d="m -525.14286,-108.23534 -16,15.938823 6,0 0,12.0002 20,0 0,-12.0002 6,0 -6,-6.061183 0,-7.93905 -6,0 0,2.16234 -4,-4.10093 z"
-       id="path3328"
-       style="opacity:0.3;fill:#ffffff;fill-opacity:1;fill-rule:evenodd;stroke:none;stroke-width:1;marker:none;visibility:visible;display:inline;overflow:visible;enable-background:accumulate" />
-    <path
-       style="opacity:0.9;fill:#000000;fill-opacity:1;fill-rule:evenodd;stroke:none;stroke-width:1;marker:none;visibility:visible;display:inline;overflow:visible;enable-background:accumulate"
-       d="m -525.14286,-109.2343 -16,15.937766 1,0 15,-14.937746 4,4.12507 0,-1.00002 -4,-4.12507 z m 4,1.93753 0,1.00002 6,0 0,-1.00002 -6,0 z m 6,7.937635 0,1.000017 5,5.062584 1,0 -6,-6.062601 z"
-       id="path3330"
-       inkscape:connector-curvature="0" />
-=======
   <sodipodi:namedview
      pagecolor="#cccccc"
      bordercolor="#666666"
@@ -1871,6 +1814,5 @@
        width="12"
        id="rect4119"
        style="opacity:0.7;fill:url(#linearGradient4121);fill-opacity:1;fill-rule:evenodd;stroke:none" />
->>>>>>> 7af8c6c3
   </g>
 </svg>